--- conflicted
+++ resolved
@@ -5,11 +5,7 @@
 import Aeneas
 import Symcrust.Spec.NatBit
 import Symcrust.Spec.Round
-<<<<<<< HEAD
-import Symcrust.While
-=======
 import Sha3.Spec
->>>>>>> eb6cff81
 
 /-!
 The spec of ML-KEM, based on: https://csrc.nist.gov/pubs/fips/203/final
@@ -149,7 +145,7 @@
 
 abbrev Η := {η : ℕ // η ∈ ({2, 3}: Set ℕ)}
 
-noncomputable def PRF (η : Η) (s : Vector Byte 32) (b : Byte) : Vector Byte (64 * η) :=
+def PRF (η : Η) (s : Vector Byte 32) (b : Byte) : Vector Byte (64 * η) :=
   (shake256 (s ++ (Vector.replicate 1 b)).toArray (8 * 64 * η)).cast (by scalar_tac)
 
 
@@ -174,14 +170,8 @@
   let (ctx, B) := Spec.SHAKE128Squeeze ctx (8 * z)
   (ctx, bitsToBytes B)
 
-open CustomLoops in
 /-- # Algorithm 7 -/
-noncomputable -- TODO: remove the noncomputable
-<<<<<<< HEAD
-def sampleNTT (B : {l : List Byte // l.length = 34 }) : Option Polynomial := do
-=======
 def sampleNTT (B : Vector Byte 34) : Polynomial Q := Id.run do
->>>>>>> eb6cff81
   let mut ctx := XOF.init
   ctx := XOF.absorb ctx B.toArray -- TODO: Is this correct in terms of bytes-to-bits conversion?
   let mut a := Polynomial.zero Q
@@ -206,12 +196,7 @@
   have := η.property
   scalar_tac
 
-<<<<<<< HEAD
 def samplePolyCBD {η:Η} (B : Vector Byte (64 * η)) : Polynomial := Id.run do
-=======
-noncomputable -- TODO: remove the noncomputable
-def samplePolyCBD {η:Η} (B : Vector Byte (64 * η)): Polynomial Q := Id.run do
->>>>>>> eb6cff81
   let b := bytesToBits B
   let mut f := Polynomial.zero Q
   for hi: i in [0:256] do
@@ -373,7 +358,6 @@
 
 /-- # Algorithm 13 -/
 
-noncomputable
 def kpke.keyGen (p : parameterSet)
   (d : Vector Byte 32) :
   Vector Byte ((k p) * 384 + 32) × Vector Byte ((k p) * 384) := Id.run do
@@ -403,7 +387,6 @@
 
 /-- # Algorithm 14 -/
 
-noncomputable
 def kpke.encrypt (p : parameterSet)
   (ek_PKE : Vector Byte (384 * (k p) + 32))
   (m : Vector Byte 32)
@@ -439,7 +422,6 @@
 
 /-- # Algorithm 15 -/
 
-noncomputable
 def kpke.decrypt (p : parameterSet)
   (dk_PKE : Vector Byte (384 * (k p)))
   (c : Vector Byte (32 * ((dᵤ p) * (k p) + (dᵥ p)))) :
@@ -459,7 +441,6 @@
 
 /-- # Algorithm 16 -/
 
-noncomputable
 def mlkem.keyGen_internal (p : parameterSet)
   (d : Vector Byte 32)
   (z : Vector Byte 32) :
@@ -473,7 +454,6 @@
 
 /-- # Algorithm 17 -/
 
-noncomputable
 def mlkem.encaps_internal (p : parameterSet)
   (ek : Vector Byte (384 * (k p) + 32))
   (m : Vector Byte 32) :
@@ -486,7 +466,6 @@
 
 /-- # Algorithm 18 -/
 
-noncomputable
 def mlkem.decaps_internal (p : parameterSet)
   (dk : Vector Byte (768 * (k p) + 96))
   (c : Vector Byte (32 * ((dᵤ p) * (k p) + (dᵥ p)))) :
@@ -542,7 +521,6 @@
 
 /-- # Algorithm 21 -/
 
-noncomputable
 def mlkem.decaps (p: parameterSet)
   (dk : Vector Byte (768 * (k p) + 96))
   (c : Vector Byte (32 * ((dᵤ p) * (k p) + (dᵥ p)))) :
