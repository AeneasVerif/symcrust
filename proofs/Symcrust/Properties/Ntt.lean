import Symcrust.Code
import Symcrust.Properties.BarrettReduction
import Symcrust.Properties.MontReduction
import Symcrust.Properties.NttSpecAux
import Symcrust.Properties.Basic

open Aeneas
open Std
open Result

#setup_aeneas_simps

namespace Symcrust

open Aeneas.Arith

set_option maxHeartbeats 10000000
set_option maxRecDepth 2048

@[local simp] theorem bv_and_65535_eq_mod (x : BitVec 32) : x &&& 65535#32 = x % 65536#32 := by bv_decide
@[local simp] theorem bv_shift_16_eq_div (x : BitVec 32) : x >>> 16 = x / 65536#32 := by bv_decide
@[local simp] theorem nat_and_65535_eq_mod (x : Nat) : x &&& 65535 = x % 65536 := by apply Nat.and_two_pow_sub_one_eq_mod x 16

-- TODO: remove those simps
@[local simp]
theorem mod_4294967296_65536_eq (x : Nat) : ((x % 4294967296) % 65536) = x % 65536 := by
  rw [Nat.mod_mod_of_dvd]; omega

@[local simp]
theorem mod_65536_4294967296_eq (x : Nat) : ((x % 65536) % 4294967296) = x % 65536 := by
  apply Nat.mod_eq_of_lt; omega

@[local simp]
theorem mod_int_4294967296_65536_eq (x : Int) : ((x % 4294967296) % 65536) = x % 65536 := by
  rw [Int.emod_emod_of_dvd]; omega

@[local simp]
theorem mod_int_65536_4294967296_eq (x : Int) : ((x % 65536) % 4294967296) = x % 65536 := by
  apply Int.emod_eq_of_lt <;> omega

/-!
We want to use specifications which manipulate bit-vector representations
-/
attribute [-progress] U32.add_spec U32.mul_spec
attribute [local progress] U32.add_bv_spec U32.mul_bv_spec

/-!
The code uses casts from `U32` to `U16` but the `U32` values then fit into `U16`: we can
thus use a simpler version of the specification for the casts, which doesn't mention
bit-vectors.
-/
attribute [-progress] UScalar.cast.progress_spec
attribute [local progress] UScalar.cast_inBounds_spec

@[local simp]
theorem Nat_mod_3329_mod_4294967296_eq (x : Nat) :
  x % 3329 % 4294967296 = x % 3329 := by
  apply Nat.mod_eq_of_lt; omega

@[local simp]
theorem Int_mod_3329_mod_4294967296_eq (x : Int) :
  x % 3329 % 4294967296 = x % 3329 := by
  apply Int.emod_eq_of_lt <;> omega

namespace ntt

/-!
# "Simple" Reduction Modulo
-/

def mod_reduce' (a : U32) : Result U32 := do
  let i ← 2#u32 * ntt.Q
  massert (a < i)
  let res ← (↑(core.num.U32.wrapping_sub a ntt.Q) : Result U32)
  let i1 ← res >>> 16#i32
  massert (i1 = 0#u32 || i1 = 65535#u32)
  let i2 ← (↑(ntt.Q &&& i1) : Result U32)
  let res1 ← (↑(core.num.U32.wrapping_add res i2) : Result U32)
  massert (res1 < ntt.Q)
  ok res1

@[simp, progress_simps]
def mod_reduce_eq (a : U32) :
  mod_reduce a = mod_reduce' a := by
  unfold mod_reduce mod_reduce'
  fsimp
  intros
  split <;> fsimp [*]

@[local progress]
theorem mod_reduce'_spec (a : U32)
  (ha : a.val < 2 * Spec.Q) :
  ∃ (a' : U32), mod_reduce' a = ok a' ∧
  (a'.val : Spec.Zq) = (a.val : Spec.Zq) ∧
  a'.val < Spec.Q := by
  unfold mod_reduce'
  progress* <;> bv_tac 32

/-!
# Addition Modulo
-/
@[local progress]
theorem mod_add_spec (a : U32) (b : U32)
  (ha : a.val < Spec.Q) (hb : b.val < Spec.Q) :
  ∃ (c : U32), mod_add a b = ok c ∧
  (c.val : Spec.Zq) = (a.val : Spec.Zq) + (b.val : Spec.Zq) ∧
  c.val < Spec.Q := by
  unfold mod_add
  progress*

/-!
# Subtraction Modulo
-/

def mod_sub' (a : U32) (b : U32) : Result U32 := do
  massert (a < ntt.Q)
  massert (b < ntt.Q)
  let res ← (↑(core.num.U32.wrapping_sub a b) : Result U32)
  let i ← res >>> 16#i32
  massert (i = 0#u32 || i = 65535#u32)
  let i1 ← (↑(ntt.Q &&& i) : Result U32)
  let res1 ← (↑(core.num.U32.wrapping_add res i1) : Result U32)
  massert (res1 < ntt.Q)
  ok res1

@[simp, progress_simps]
def mod_sub_eq (a : U32) (b : U32) :
  mod_sub a b = mod_sub' a b := by
  unfold mod_sub mod_sub'
  fsimp
  intros
  split <;> fsimp [*]

@[local progress]
theorem mod_sub'_spec (a : U32) (b : U32)
  (_ : a.val < 3329)
  (_ : b.val < 3329) :
  ∃ (c : U32), mod_sub' a b = ok c ∧
  (c.val : Spec.Zq) = (a.val : Spec.Zq) - (b.val : Spec.Zq) ∧
  c.val < Spec.Q := by
  unfold mod_sub'
  progress* <;> bv_tac 32

/-!
# Montgomery Reduction
-/

theorem mont_reduce_bv_spec (a b bMont tR t : U32)
  (haBound : a.val < 3329)
  (hbBound : b.val < 3329)
  (hbMont : bMont.bv = (b.bv * NEG_Q_INV_MOD_R.bv) &&& RMASK.bv)
  (htR : tR.bv = a.bv * b.bv + ((a.bv * bMont.bv) &&& RMASK.bv) * 3329)
  (ht : t.bv = tR.bv >>> 16) :
  (t.val : ZMod Spec.Q) = (a.val : ZMod Spec.Q) * b.val * (U16.size : ZMod Spec.Q)⁻¹ ∧
  t.val < 2 * Spec.Q := by
  have habLt : a.val * b.val < 3329 * U16.size := by
    scalar_tac +nonLin

  have hMont := mont_reduce_spec 3329 U16.size 3327 (a.val * b.val)
    (by fsimp [U16.size, U16.numBits]; exists 16) (by fsimp [U16.size, U16.numBits]) (by fsimp)
    habLt (by fsimp [U16.size, U16.numBits]; constructor)
  -- Simplify the bit vector operations
  fsimp [mont_reduce] at hMont

  obtain ⟨ hMont, hBounds ⟩ := hMont
  rw [htR, hbMont] at ht
  fsimp at ht

  natify at ht; fsimp at ht
  natify; fsimp
  rw [ht]

  have : (a.val * b.val + a.val * (b.val * 3327) % 65536 * 3329) % 4294967296 =
         a.val * b.val + a.val * (b.val * 3327) % 65536 * 3329 := by
    apply Nat.mod_eq_of_lt
    scalar_tac
  rw [this]; clear this

  fsimp [U16.size, U16.numBits] at *
  zify
  fsimp [← mul_assoc, hMont, hBounds]

theorem mont_mul_spec (a : U32) (b : U32) (bMont : U32)
  (ha : a.val < Spec.Q) (hb : b.val < Spec.Q)
  (hbMont : bMont.bv = (b.bv * NEG_Q_INV_MOD_R.bv) &&& RMASK.bv) :
  ∃ (c : U32), mont_mul a b bMont = ok c ∧
  (c.val : Spec.Zq) = (a.val : Spec.Zq) * (b.val : Spec.Zq) * (2^16)⁻¹ ∧
  c.val < Spec.Q := by
  unfold mont_mul
  fsimp at *
  progress
  progress

  have bMontLe : bMont.val ≤ 65535 := by bv_tac 32
  progress

  progress as ⟨ b1, hb1, hb1' ⟩
  fsimp at hb1'

  progress as ⟨ b2, hb2 ⟩

  have bMontLe : bMont = b2 := by bv_tac 32
  progress -- massert

  have : a.val * b.val ≤ 3329 * 3329 := by scalar_tac +nonLin
  progress as ⟨ ab, hab, hab' ⟩

  have : a.val * bMont.val ≤ 3329 * 65535 := by scalar_tac +nonLin
  progress as ⟨ abMont, _, habMont ⟩

  progress as ⟨ abMontAnd, _, habMontAnd ⟩

  have : (abMont &&& 65535#u32).val ≤ 65535 := by bv_tac 32
  progress as ⟨ res1 ⟩

  progress as ⟨ res2 ⟩
  progress as ⟨ res3, hRes3 ⟩

  -- Here we need to use the fact that we performed a Montgomery multiplication to get
  -- the bounds and the rest
  have hMontReduce :=
    mont_reduce_bv_spec a b bMont res2 res3 (by omega) (by omega) (by fsimp [*])
      (by fsimp[*]) (by fsimp[*])

  progress as ⟨ res3, hRes3Eq, hRes3Bound ⟩
  fsimp at hRes3Bound

  fsimp [hRes3Eq, hRes3Bound]
  fsimp [hMontReduce]
  fsimp [this, U16.size, U16.numBits]

local progress_array_spec (name := ZETA_BIT_REV_TIMES_R_spec)
  ZETA_BIT_REV_TIMES_R[i]!
  { v =>
    (v.val : ZMod Spec.Q) = Spec.ζ^(bitRev 7 i) * 65536 ∧
     v.bv.zeroExtend 32 = BitVec.ofNat 32 (17 ^ bitRev 7 i * 65536 % 3329) ∧
     v.val < 3329 }
  by native_decide

local progress_array_spec (name := ZETA_BIT_REV_TIMES_R_TIMES_NEG_Q_INV_MOD_R_spec)
  ZETA_BIT_REV_TIMES_R_TIMES_NEG_Q_INV_MOD_R[k]!
  { v => BitVec.ofNat 32 v.val = (BitVec.ofNat _ ((17^(bitRev 7 k.val) * 65536) % 3329) * 3327#32) &&& 65535#32 }
  by native_decide

local progress_array_spec (name := ZETA_TO_TIMES_BIT_REV_PLUS_1_TIMES_R_spec)
  ZETA_TO_TIMES_BIT_REV_PLUS_1_TIMES_R[i]!
  { v =>
    BitVec.ofNat 32 v.val = BitVec.ofNat _ ((17^(2 * bitRev 7 i + 1) * 2^16) % 3329) ∧ -- TODO: remove this?
    v.val = (17^(2 * bitRev 7 i + 1) * 2^16) % 3329 ∧
    v.val ≤ 3318 }
  by native_decide

@[local progress]
theorem mont_mul_twiddle_spec (k : Usize) (c : U32) (twiddleFactor : U32) (twiddleFactorMont : U32)
  (hc : c.val < Spec.Q) (hb : twiddleFactor.val < Spec.Q)
  (htf : twiddleFactor.bv = BitVec.ofNat _ ((17^(bitRev 7 k.val) * 65536) % 3329))
  (htfMont : twiddleFactorMont.bv = (twiddleFactor.bv * 3327#32) &&& 65535#32) :
  ∃ (d : U32), mont_mul c twiddleFactor twiddleFactorMont = ok d ∧
  (d.val : Spec.Zq) = (c.val : Spec.Zq) * (Spec.ζ^(bitRev 7 k.val)) ∧
  d.val < Spec.Q := by
  progress with mont_mul_spec as ⟨ d, hEq, hLt ⟩
  fsimp at htfMont
  natify at htf; fsimp at htf
  natify at htfMont; fsimp at htfMont
  fsimp [*]
  ring_nf
  fsimp [Spec.ζ]

attribute [local progress] wfArray_update wfArray_index

@[simp]
theorem wfArray_zetaTwoTimesBitRevPlus1TimesR : wfArray ZETA_TO_TIMES_BIT_REV_PLUS_1_TIMES_R := by
  simp [wfArray_iff_forAll]; native_decide

/-!
# NTT
-/

@[progress]
def poly_element_ntt_layer_c.inner_loop_loop_spec
  (peSrc : Array U16 256#usize) (k : Usize) (len : Usize) (start : Usize)
  (twiddleFactor : U32) (twiddleFactorMont : U32) (j : Usize)
  (hStart : start.val + 2 * len.val ≤ 256)
  (htf : twiddleFactor.bv = BitVec.ofNat 32 (17 ^ bitRev 7 k.val * 65536 % 3329))
  (htfBound : twiddleFactor.val < 3329)
  (htfMont : twiddleFactorMont.bv = (BitVec.ofNat _ ((17^(bitRev 7 k.val) * 65536) % 3329) * 3327#32) &&& 65535#32)
  (hBounds : wfArray peSrc)
  :
  ∃ peSrc', inner_loop_loop peSrc len start twiddleFactor twiddleFactorMont j = ok peSrc' ∧
  to_poly peSrc' = SpecAux.nttLayerInner (to_poly peSrc) k.val len.val start.val j.val ∧
  wfArray peSrc' := by
  unfold inner_loop_loop
  progress* <;> unfold SpecAux.nttLayerInner <;> simp_ifs <;> simp [*]
termination_by len.val - j.val
decreasing_by scalar_decr_tac

theorem poly_element_ntt_layer_c_loop_spec
  -- Some ghost values
  (layer : ℕ) -- the layer
  (hLayer : layer < 7)
  (step : ℕ) -- the current step inside the layer (i.e., the number of times we incremented `start`)
  (hStep : step ≤ 2^layer)
  --
  (peSrc : Array U16 256#usize)
  (k : Usize) (len : Usize) (start : Usize)
  (hWf : wfArray peSrc)
  (hk : k.val = 2^layer + step)
  (hStart : start.val = 2 * len.val * step)
  (hLen : len.val = 2^(7-layer))
  :
  ∃ peSrc', poly_element_ntt_layer_c_loop peSrc k len start = ok peSrc' ∧
  to_poly peSrc' = SpecAux.nttLayer (to_poly peSrc) k.val len.val start.val (by fsimp [hLen]) ∧
  wfArray peSrc'
  := by
  unfold poly_element_ntt_layer_c_loop
  by_cases hLt: start < 256#usize <;> fsimp only [hLt] <;> fsimp
  swap
  . unfold SpecAux.nttLayer
    have : ¬ start.val < 256 := by scalar_tac
    fsimp only [this]; fsimp [*]
  . -- Getting those arithmetic facts is actually non trivial
    have : 2^layer ≤ 2^6 := by apply Nat.pow_le_pow_of_le <;> omega
    have : step < 2^layer := by
      have : ¬ step = 2^layer := by
        intro hContra
        fsimp [hContra] at hStart
        fsimp [hLen] at hStart
        fsimp [Nat.mul_assoc] at hStart
        rw [← Nat.pow_add] at hStart
        have : 7 - layer + layer = 7 := by omega
        rw [this] at hStart; clear this
        fsimp at hStart
        scalar_tac
      omega
    have : start.val + 2 * len.val ≤ 256 := by
      fsimp [hLen, hStart]
      have :=
        calc
          2 * 2 ^ (7 - layer) * step + 2 * 2 ^ (7 - layer)
          = (2 * 2^(7 - layer)) * (step + 1) := by ring_nf
          _ ≤ (2 * 2^(7 - layer)) * 2^layer := by apply Nat.mul_le_mul <;> omega
          _ = 2 * (2^(7 - layer) * 2^layer) := by ring_nf
          _ = 2 * 2 ^ (7 - layer + layer) := by rw [← Nat.pow_add]
          _ = 2 * 2 ^ 7 := by
            have : 7 - layer + layer = 7 := by omega
            rw [this]
      omega
    have : k.val < 128 := by
      rw [hk]
      have : 2^layer ≤ 2^6 := by apply Nat.pow_le_pow_of_le <;> omega
      fsimp at *
      have : step < 2^6 := by
        have := @Nat.pow_le_pow_of_le 2 layer 6 (by fsimp) (by omega)
        omega
      scalar_tac

    progress as ⟨ twiddleFactor, hft, hftBound ⟩
    progress as ⟨ twiddleFactorMont, hftMont ⟩
    progress as ⟨ k', hk' ⟩

    have : (core.convert.num.FromU32U16.from twiddleFactorMont).bv =
            BitVec.ofNat 32 (17 ^ bitRev 7 ↑k * 65536 % 3329) * 3327#32 &&& 65535#32 := by
      simp at hftMont; simp; apply hftMont
    progress as ⟨ peSrc1, _, hPeSrc1 ⟩

    progress as ⟨ twoLen, hTwoLen ⟩
    progress as ⟨ start', hStart' ⟩

    have : k'.val ≤ 128 := by scalar_tac

    have : start'.val = 2 * len.val * (step + 1) := by
      ring_nf
      fsimp [hStart', hTwoLen]
      fsimp [hStart]
      ring_nf
    have := poly_element_ntt_layer_c_loop_spec layer hLayer (step + 1) (by scalar_tac)

    progress as ⟨ peSrc2, hPeSrc2 ⟩

    -- Proving the post-condition
    unfold SpecAux.nttLayer
    have hLt : start.val < 256 := by scalar_tac
    fsimp only [hLt]; fsimp
    fsimp [hPeSrc2, hPeSrc1, hk', hTwoLen, hStart']
    fsimp [*]
termination_by 256 - k.val
decreasing_by scalar_decr_tac

@[local progress]
theorem poly_element_ntt_layer_spec
  (peSrc : Array U16 256#usize)
  (k : Usize) (len : Usize)
  (hWf : wfArray peSrc)
  /- We could have less preconditions, but if we instantiate the variables with concrete parameters
     we can discharge those with calls to the simplifer, so we take advantage of that (less proof work on our side). -/
  (hk : 2^(k.val.log2) = k.val ∧ k.val.log2 < 7)
  (hLen : len.val = 128 / k.val)
  (hLenPos : 0 < len.val)
  :
  ∃ peSrc', poly_element_ntt_layer peSrc k len = ok peSrc' ∧
  to_poly peSrc' = SpecAux.nttLayer (to_poly peSrc) k.val len.val 0 hLenPos ∧
  wfArray peSrc'
  := by
  let step := k.val.log2
  have : len.val = 2 ^ (7 - step) := by
    rw [hLen]
    rw [← hk.left]
    have :=
      calc 128 / 2^step = 2^7 / 2^step := by fsimp
           _ = 2^(7-step) := by rw [Nat.pow_div] <;> scalar_tac
    rw [this]
  have := poly_element_ntt_layer_c_loop_spec step (by scalar_tac) 0 (by fsimp)
  unfold poly_element_ntt_layer
  progress as ⟨ peSrc1, hEq, hWf ⟩; clear this
  tauto

@[progress]
theorem poly_element_ntt_spec (peSrc : Std.Array U16 256#usize)
  (hWf : wfArray peSrc) :
  ∃ peSrc1, poly_element_ntt peSrc = ok peSrc1 ∧
  to_poly peSrc1 = Spec.ntt (to_poly peSrc) ∧ wfArray peSrc1
  := by
  unfold poly_element_ntt
  progress* by fsimp [Nat.log2]
  rw [← SpecAux.ntt_eq]
  unfold SpecAux.ntt
  fsimp [*]

/-!
# INTT
-/
@[progress] -- TODO: `local progress` doesn't work because Lean makes the spec local to namespace `poly_element_intt_layer_c`
def poly_element_intt_layer_c.inner_loop_loop_spec
  (peSrc : Array U16 256#usize) (k : Usize) (len : Usize) (start : Usize)
  (twiddleFactor : U32) (twiddleFactorMont : U32) (j : Usize)
  (hStart : start.val + 2 * len.val ≤ 256)
  (htf : twiddleFactor.bv = BitVec.ofNat 32 (17 ^ bitRev 7 k.val * 65536 % 3329))
  (htfBound : twiddleFactor.val < 3329)
  (htfMont : twiddleFactorMont.bv = (BitVec.ofNat _ ((17^(bitRev 7 k.val) * 65536) % 3329) * 3327#32) &&& 65535#32)
  (hBounds : wfArray peSrc)
  :
  ∃ peSrc', inner_loop_loop peSrc len start twiddleFactor twiddleFactorMont j = ok peSrc' ∧
  to_poly peSrc' = SpecAux.invNttLayerInner (to_poly peSrc) k.val len.val start.val j.val ∧
  wfArray peSrc' := by
  unfold inner_loop_loop
  progress*
  . unfold SpecAux.invNttLayerInner
    simp_ifs
    fsimp [*]
    ring_nf
  . unfold SpecAux.invNttLayerInner
    simp_ifs
    fsimp [*]
termination_by len.val - j.val
decreasing_by scalar_decr_tac

theorem poly_element_intt_layer_c_loop_spec
  -- Some ghost values
  (layer : ℕ) -- the layer
  (hLayer : layer < 7)
  (step : ℕ) -- the current step inside the layer (i.e., the number of times we decremented `start`)
  (hStep : step ≤ 2^(6-layer))
  --
  (peSrc : Array U16 256#usize)
  (k : Usize) (len : Usize) (start : Usize)
  (hWf : wfArray peSrc)
  (hk : k.val + 1 = 2^(7 - layer) - step)
  (hStart : start.val = 2 * len.val * step)
  (hLen : len.val = 2^(layer + 1))
  :
  ∃ peSrc', poly_element_intt_layer_c_loop peSrc k len start = ok peSrc' ∧
  to_poly peSrc' = SpecAux.invNttLayer (to_poly peSrc) k.val len.val start.val (by fsimp [hLen]) ∧
  wfArray peSrc'
  := by
  unfold poly_element_intt_layer_c_loop
  dcases hLt: start < 256#usize <;> fsimp only [hLt] <;> fsimp
  swap
  . unfold SpecAux.invNttLayer
    have : ¬ start.val < 256 := by scalar_tac
    fsimp only [this]; fsimp [*]
  . -- Getting those arithmetic facts is actually non trivial - TODO: factor out
    have : 2^layer ≤ 2^6 := by apply Nat.pow_le_pow_of_le <;> omega
    have : step < 2^(6 - layer) := by
      have : ¬ step = 2^(6 - layer) := by
        intro hContra
        fsimp [hLen] at hStart
        fsimp [hContra] at hStart
        fsimp [Nat.mul_assoc] at hStart
        rw [← Nat.pow_add] at hStart
        have : layer + 1 + (6 - layer) = 7 := by omega
        rw [this] at hStart; clear this
        fsimp at hStart
        scalar_tac
      omega
    have : start.val + 2 * len.val ≤ 256 := by
      fsimp [hLen, hStart]
      have :=
        calc
          2 * 2 ^ (layer + 1) * step + 2 * 2 ^ (layer + 1)
          = (2 * 2^(layer + 1)) * (step + 1) := by ring_nf
          _ ≤ (2 * 2^(layer + 1)) * 2^(6 - layer):= by apply Nat.mul_le_mul <;> omega
          _ = 2 * (2^(layer + 1) * 2^(6 - layer)) := by ring_nf
          _ = 2 * 2 ^ (layer + 1 + (6 - layer)) := by rw [← Nat.pow_add]
          _ = 2 * 2 ^ 7 := by
            have : layer + 1 + (6 - layer) = 7 := by omega
            rw [this]
      omega
    have : k.val < 128 := by
      suffices k.val + 1 ≤ 128 by omega
      rw [hk]
      have : 2^(7 - layer) ≤ 2^7 := by apply Nat.pow_le_pow_of_le <;> omega
      fsimp at *
      have : step < 2^6 := by
        have := @Nat.pow_le_pow_of_le 2 (6 - layer) 6 (by fsimp) (by omega)
        omega
      scalar_tac
    have : 0 < k.val := by
      have : k.val ≠ 0 := by
        intro hContra
        fsimp [hContra] at *
        have : 2 ^ (7 - layer) = 2 * 2 ^ (6 - layer) := by
          have : 7 - layer = (6 - layer) + 1 := by omega
          rw [this]
          rw [Nat.pow_add_one]
          ring_nf
        omega
      omega

    progress as ⟨ twiddleFactor, hft, hftBound ⟩
    progress as ⟨ twiddleFactorMont, hftMont ⟩
    progress as ⟨ k', hk' ⟩

    -- Recursive call
    have hRec := poly_element_intt_layer_c_loop_spec layer hLayer (step + 1) (by omega)

    have :
     (core.convert.num.FromU32U16.from twiddleFactorMont).bv =
      BitVec.ofNat 32 (17 ^ bitRev 7 ↑k * 65536 % 3329) * 3327#32 &&& 65535#32 := by
      simp at hftMont; simp; apply hftMont
    progress as ⟨ peSrc1, _, hPeSrc1 ⟩

    progress as ⟨ twoLen, hTwoLen ⟩
    progress as ⟨ start', hStart' ⟩

    have : start'.val = 2 * len.val * (step + 1) := by
      ring_nf
      fsimp [hStart', hTwoLen, hStart]
      ring_nf
    progress as ⟨ peSrc2, hPeSrc2 ⟩ -- TODO: progress by

    -- Proving the post-condition
    unfold SpecAux.invNttLayer
    have hLt : start.val < 256 := by scalar_tac
    fsimp only [hLt]; fsimp
    fsimp [hPeSrc2, hPeSrc1, hk', hTwoLen, hStart']
    fsimp [*]

@[local progress]
theorem poly_element_intt_layer_spec
  (peSrc : Array U16 256#usize)
  (k : Usize) (len : Usize)
  (hWf : wfArray peSrc)
  /- We could have less preconditions, but if we instantiate the variables with concrete parameters
     we can discharge those with calls to the simplifer, so we take advantage of that (less proof work on our side). -/
  (hLen : 2^(len.val.log2) = len.val ∧ 1 ≤ len.val.log2 ∧ len.val.log2 ≤ 7)
  (hk : k.val + 1 = 256 / len.val)
  (hLenPos : 0 < len.val)
  :
  ∃ peSrc', poly_element_intt_layer peSrc k len = ok peSrc' ∧
  to_poly peSrc' = SpecAux.invNttLayer (to_poly peSrc) k.val len.val 0 hLenPos ∧
  wfArray peSrc'
  := by
  let step := len.val.log2 - 1
  have hk' : k.val + 1 = 2 ^ (7 - step) := by
    rw [hk]
    rw [← hLen.left]
    have :=
      calc 256 / 2^len.val.log2 = 2^8 / 2^len.val.log2 := by fsimp [step]
           _ = 2^(8-len.val.log2) := by rw [Nat.pow_div] <;> scalar_tac
    rw [this]
    fsimp [step]
    scalar_tac
  have := poly_element_intt_layer_c_loop_spec step (by scalar_tac) 0 (by fsimp)
  unfold poly_element_intt_layer
  have hLen' : 2 ^ (len.val.log2 - 1 + 1) = len.val := by
    have : len.val.log2 - 1 + 1 = len.val.log2 := by omega
    rw [this]
    rw [hLen.left]
  progress as ⟨ peSrc1, hEq, hWf ⟩
  fsimp [*]

@[local progress]
theorem poly_element_intt_and_mul_r_loop_spec_aux
  (peSrc : Std.Array U16 256#usize) (i : Usize)
  (hi : i.val ≤ 256) (hWf : wfArray peSrc) :
  ∃ peSrc', poly_element_intt_and_mul_r_loop peSrc i = ok peSrc' ∧
  (∀ (j : Nat), j < i.val → (to_poly peSrc')[j]! = (to_poly peSrc)[j]!) ∧
  (∀ (j : Nat), i.val ≤ j → j < 256 →
    (to_poly peSrc')[j]! = (to_poly peSrc)[j]! * (3303 : Spec.Zq) * 2^16) ∧
  wfArray peSrc' := by
  unfold poly_element_intt_and_mul_r_loop
  fsimp
  split <;> rename_i h
  . progress as ⟨ x ⟩
    progress with mont_mul_spec as ⟨ xTimes ⟩
    progress as ⟨ xTimes', hxTimes' ⟩
    progress as ⟨ peSrc1, hPeSrc1 ⟩
    progress as ⟨ i1 ⟩
    progress as ⟨ peSrc2, h1, h2 ⟩
    -- TODO: this should be automated
    fsimp at *
    split_conjs
    . intro j hj
      simp_lists [h1]
      fsimp [*]
    . intro j hj0 hj1
      dcases hij : j = i.val
      . simp_lists [h1]
        fsimp [*]
        ring_nf
        fsimp
      . simp_lists [h2]
        fsimp [*]
    . fsimp [*]
  . fsimp [*]
    -- Contradiction
    scalar_tac
termination_by 256 - i.val
decreasing_by scalar_decr_tac

@[local progress]
theorem poly_element_intt_and_mul_r_loop_spec (peSrc : Std.Array U16 256#usize)
  (hWf : wfArray peSrc) :
  ∃ peSrc', poly_element_intt_and_mul_r_loop peSrc 0#usize = ok peSrc' ∧
  to_poly peSrc' = (to_poly peSrc) * (3303 : Spec.Zq) * (2^16 : Spec.Zq) ∧
  wfArray peSrc' := by
  progress as ⟨ peSrc', _, h ⟩
  split_conjs
  . fsimp [Spec.Polynomial.eq_iff]
    intro i hi
    fsimp at h
<<<<<<< HEAD
    simp_lists [h]
    simp
=======
    simp_lists_scalar [h]
>>>>>>> 10346158
  . fsimp [*]

@[progress]
theorem poly_element_intt_and_mul_r_spec (peSrc : Std.Array U16 256#usize)
  (hWf : wfArray peSrc) :
  ∃ peSrc1, poly_element_intt_and_mul_r peSrc = ok peSrc1 ∧
  to_poly peSrc1 = Spec.invNtt (to_poly peSrc) * (2^16 : Spec.Zq) ∧ wfArray peSrc1
  := by
  unfold poly_element_intt_and_mul_r
  progress* by fsimp [Nat.log2]
  rw [← SpecAux.invNtt_eq]
  unfold SpecAux.invNtt
  fsimp [*]

/-!
# Multiply and Accumulate
-/

-- TODO: move
-- TODO: an annoying point is that we simplify before saturating, so it's not always easy
-- to properly write the scalar_tac lemmas so that they get applied properly.
-- Maybe we should saturate twice?
-- TODO: if we don't put the type annotation, the type inference fails but it doesn't
-- get detected by `scalar_tac`, leading to failures afterwards
@[local scalar_tac x.val &&& (65535 : ℕ)]
private theorem and_RMASK (x : U32) : x.val &&& 65535 ≤ 65535 := by
  have : (x &&& 65535#32) ≤ 65535 := by bv_tac 32
  natify at this
  simp only [BitVec.natCast_eq_ofNat, Bvify.UScalar.BitVec_ofNat_setWidth, UScalarTy.U32_numBits_eq,
    Bvify.U32.UScalar_bv, BitVec.setWidth_eq, UScalar.bv_toNat, Nat.reducePow, Nat.reduceMod,
    nat_and_65535_eq_mod, BitVec.ofNat_eq_ofNat, BitVec.toNat_ofNat, ge_iff_le] at *
  assumption

section
  -- TODO: failure cases of scalar_tac +nonLin

  /- TODO: we should implement tactics to automatically refold parts of the code back into
     functions. -/

  /-- Auxiliary helper: the reduced multiplication performed by multiply and accumulate.

      This computes:
      red(a1b1) *
   -/
  private def mul_acc_mont_reduce (i : Usize) (a1b1 : U32) : Result U32 := do
    let i12 ← ((core.num.U32.wrapping_mul a1b1 NEG_Q_INV_MOD_R) : Result U32)
    let inv ← (↑(i12 &&& RMASK) : Result U32)
    let i13 ← inv * Q
    let i14 ← a1b1 + i13
    let a1b11 ← i14 >>> RLOG2
    let i15 ← ZETA_TO_TIMES_BIT_REV_PLUS_1_TIMES_R.index_usize i
    let i16 ← (↑(UScalar.cast UScalarTy.U32 i15) : Result U32)
    let a1b1zetapow ← a1b11 * i16
    pure a1b1zetapow

  -- TODO: automate the refold
  private theorem fold_mul_acc_mont_reduce (i : Usize) (a1b1 : U32) (f : U32 → Result α) :
    (do
      let i12 ← ((core.num.U32.wrapping_mul a1b1 NEG_Q_INV_MOD_R) : Result U32)
      let inv ← (↑(i12 &&& RMASK) : Result U32)
      let i13 ← inv * Q
      let i14 ← a1b1 + i13
      let a1b11 ← i14 >>> RLOG2
      let i15 ← ZETA_TO_TIMES_BIT_REV_PLUS_1_TIMES_R.index_usize i
      let i16 ← (↑(UScalar.cast UScalarTy.U32 i15) : Result U32)
      let a1b1zetapow ← a1b11 * i16
      f a1b1zetapow) =
    (do
      let a1b1zetapow ← mul_acc_mont_reduce i a1b1
      f a1b1zetapow)
    := by
    simp only [mul_acc_mont_reduce, bind_assoc_eq, bind_tc_ok, pure]

  theorem mlKem_mont_reduce_bounds_mul_acc (x : Nat) (h : x ≤ 3328*3328) :
    mont_reduce 3329 (2 ^ 16) 3327 x ≤ 3498 := by
    have := mont_reduce_bounds 3329 (2^16) 3327 (3328 * 3328) 3329 (by simp) (by native_decide)
    simp at *
    apply this x h

  @[local progress]
  theorem mul_acc_mont_reduce_spec (i : Usize) (a1b1 : U32)
    (hi : i.val < 128) (h1 : a1b1.val ≤ 3328 * 3328) :
    ∃ a1b1zetapow, mul_acc_mont_reduce i a1b1 = ok a1b1zetapow ∧
    a1b1zetapow.val ≤ 3498 * 3328 ∧
    (a1b1zetapow.val : Spec.Zq) = (a1b1.val : Spec.Zq) * Spec.ζ ^ (2 * bitRev 7 i.val + 1)
    := by
    unfold mul_acc_mont_reduce
    /- First step: reduce a1b1 -/
    let* ⟨ i12, i12_post ⟩ ← core.num.U32.wrapping_mul.progress_spec
    let* ⟨ inv, inv_post_1, inv_post_2 ⟩ ← UScalar.and_spec
    have : inv.val = (a1b1.val * NEG_Q_INV_MOD_R.val) % 2^16 := by fsimp [U32.size, U32.numBits, *]
    let* ⟨ i13, i13_post_1, i13_post_2 ⟩ ← U32.mul_bv_spec
    let* ⟨ i14, i14_post_1, i14_post_2 ⟩ ← U32.add_bv_spec
    let* ⟨ a1b11, a1b11_post ⟩ ← U32.ShiftRight_spec

    /- Prove the result of the Montgomery reduction -/
    have : a1b1.val + inv.val * 3329 ≤ U32.max := by scalar_tac
    have ha1b1_eq : a1b11.val = (a1b1.val + inv.val * Q.val) / 2^16 ∧ a1b11.val ≤ 65535 := by bv_tac 32
    have ha1b11_eq : (a1b11.val : Spec.Zq) = (a1b1.val : Spec.Zq) * 169 := by
      have ⟨ hMont, _ ⟩ := mont_reduce_spec 3329 (2^16) 3327 a1b1.val
        (by fsimp [U16.size, U16.numBits]; exists 16) (by fsimp [U16.size, U16.numBits]) (by fsimp)
        (by scalar_tac) (by fsimp; constructor)
      fsimp [mont_reduce] at hMont
      fsimp [inv_post_1, i12_post, U32.size, U32.numBits] at ha1b1_eq
      zify at ha1b1_eq
      zify
      fsimp [ha1b1_eq, hMont]
      fsimp [Int.mul_emod]
    have : a1b11.val ≤ 3498 := by
       have hBound := mlKem_mont_reduce_bounds_mul_acc a1b1.val (by scalar_tac)
       fsimp [mont_reduce] at hBound
       fsimp [inv_post_1, i12_post, U32.size, U32.numBits] at ha1b1_eq
       zify at ha1b1_eq
       scalar_tac

    /- Second step: multiply by ζ^(2*bitRev(i) + 1) -/
    let* ⟨ i15, i15_post_1, i15_post ⟩ ← ZETA_TO_TIMES_BIT_REV_PLUS_1_TIMES_R_spec
    let* ⟨ i16, i16_post ⟩ ← UScalar.cast_inBounds_spec
    have hpost1 : a1b11.val * i16.val ≤ 3498 * 3328 := by scalar_tac +nonLin
    let* ⟨ a1b1zetapow, a1b1zetapow_post, a1b1zetapow_post_2 ⟩ ← U32.mul_bv_spec

    /- Prove the post-condition -/
    have hpost2 : (a1b1zetapow.val : Spec.Zq) = (a1b1.val : Spec.Zq) * Spec.ζ ^ (2 * bitRev 7 i.val + 1) := by
      fsimp [a1b1zetapow_post, i16_post, i15_post, ha1b11_eq, Spec.ζ]
      ring_nf
      fsimp

    split_conjs
    . scalar_tac
    . apply hpost2

  private def update_acc (i : Usize) (c0 c1 : U32) (paDst : Array U32 256#usize) : Result (Array U32 256#usize) := do
    let paDst1 ← paDst.update i c0
    let i' ← i + 1#usize
    let paDst2 ← paDst1.update i' c1
    pure paDst2

  -- TODO: automate the refold
  private theorem fold_update_acc (i : Usize) (c0 c1 : U32) (paDst : Array U32 256#usize) (f : Array U32 256#usize → Result α) :
    (do
      let paDst1 ← paDst.update i c0
      let i' ← i + 1#usize
      let paDst2 ← paDst1.update i' c1
      f paDst2) =
    (do
      let paDst2 ← update_acc i c0 c1 paDst
      f paDst2)
    := by
    simp only [update_acc, bind_assoc_eq, bind_tc_ok, pure]

  -- TODO: move
  /-- Well-formed accumulator-/
  def wfAcc (f g : Array U16 256#usize) (B0 B1 : Nat) (i : Nat) (acc0 acc : Array U32 256#usize) : Prop :=
    -- The bounds
    (∀ j < i, acc[2 * j]! ≤ B0 + B1 ∧ acc[2 * j + 1]! ≤ B0 + B1) ∧
    (∀ j, i ≤ j → j < 128 → acc0[2 * j]! ≤ B0 ∧ acc0[2 * j + 1]! ≤ B0) ∧
    -- The values
    (∀ j < i, (acc[2 * j]! : Spec.Zq) = acc0[2 * j]! + SpecAux.baseCaseMultiply0 (to_poly f) (to_poly g) j ∧
              (acc[2 * j + 1]! : Spec.Zq) = acc0[2 * j + 1]! + SpecAux.baseCaseMultiply1 (to_poly f) (to_poly g) j) ∧
    (∀ j, i ≤ j → j < 128 → acc[2 * j]! = acc0[2 * j]! ∧ acc[2 * j + 1]! = acc0[2 * j + 1]!)

  def wfAcc_zero (f g : Array U16 256#usize) (B0 B1 : Nat) (acc : Array U32 256#usize)
    (h : ∀ j, j < 128 → acc[2 * j]! ≤ B0 ∧ acc[2 * j + 1]! ≤ B0) :
    wfAcc f g B0 B1 0 acc acc := by
    fsimp [wfAcc] at *
    apply h

  def wfAcc_128 {f g : Array U16 256#usize} {B0 B1 : Nat} {i : Nat} {acc0 acc : Array U32 256#usize}
    (h : wfAcc f g B0 B1 i acc0 acc) (hi : 128 ≤ i) :
    wfAcc f g B0 B1 128 acc0 acc := by
    fsimp [wfAcc] at *
    simp_lists [h]
    omega

  @[local progress]
  theorem wfAcc_index {f g : Array U16 256#usize} {B0 B1 : Nat} {i0 : Nat}
    {i : Usize}
    {acc0 acc : Array U32 256#usize}
    (hWf : wfAcc f g B0 B1 i0 acc0 acc)
    (hi0 : 2 * i0 ≤ i.val) (hi : i.val < 256) :
    ∃ x, acc.index_usize i = ok x ∧ x = acc0.val[i.val]! ∧ x.val ≤ B0 := by
    progress as ⟨ x ⟩
    unfold wfAcc at hWf
    -- TODO: this should be automated
    obtain ⟨ _, h0, _, h1 ⟩ := hWf
    replace h0 := h0 (i.val / 2) (by omega) (by omega)
    replace h1 := h1 (i.val / 2) (by omega) (by omega)
    have heq : 2 * (i.val / 2) = i ∨ 2 * (i.val / 2) + 1 = i := by omega
    cases heq <;> rename_i heq <;>
    fsimp [heq] at h0 h1 <;>
    scalar_tac

  @[progress] -- TODO: `local` doesn't work
  theorem update_acc_spec {f g : Array U16 256#usize} {B0 B1 : Nat} {i0 : Nat} {i : Usize} {c0 c1 : U32}
    {paDst0 paDst : Array U32 256#usize}
    {a1b1zetapow : U32}
    -- Those terms act as a pattern to automatically instantiate a1b1zetapow -- TODO: instantiation patterns for progress
    {a1b1: U32} {i0':Nat} (_ : (a1b1zetapow.val : Spec.Zq) = a1b1 * Spec.ζ ^ (2 * bitRev 7 i0' + 1))
    --
    (hwf : wfAcc f g B0 B1 i0 paDst0 paDst)
    (hi0 : i0 < 128)
    (hc0bound : c0.val ≤ B0 + B1) (hc1bound : c1.val ≤ B0 + B1)
    (hc0 : c0.val = paDst0[i.val]! + f[i.val]! * g[i.val]! + f[i.val + 1]! * g[i.val + 1]! * Spec.ζ ^ (2 * bitRev 7 i0 + 1))
    (hc1 : c1.val = paDst0[i.val + 1]! + f[i.val]! * g[i.val + 1]! + f[i.val + 1]! * g[i.val]!)
    (hi : i.val = 2 * i0) :
    ∃ paDst', update_acc i c0 c1 paDst = ok paDst' ∧
    wfAcc f g B0 B1 (i0 + 1) paDst0 paDst' := by
    rw [update_acc]
    progress*
    unfold wfAcc at *
    obtain ⟨ h0, h1, h2, h3 ⟩ := hwf
    -- TODO: this should be mostly automated
    split_conjs <;> intro j hj
    . dcases hjeq : j = i0
      . simp_lists_scalar [*]
      . simp_lists_scalar [*]
    . intro hj'
      simp_lists_scalar [*]
    . dcases hjeq : j = i0
      . fsimp [*]
        simp_lists
        have hi0 : 2 * i0 = i.val := by omega
        fsimp [hi0, hc0, hc1, SpecAux.baseCaseMultiply0 , SpecAux.baseCaseMultiply1]
        ring_nf
        fsimp
      . simp_lists [*]
    . intro hj'
      simp_lists [*]

  -- TODO: no post-processing of the post-conditions in progress

  @[simp, scalar_tac_simps]
  abbrev montMulStepBound : Nat := 3328 * 3328 + 3328 * 3498

  theorem poly_element_mul_and_accumulate_loop_spec
    (peSrc1 peSrc2 : Array U16 256#usize)
    (paDst0 paDst : Array U32 256#usize) (i0 : Nat) (i : Usize)
    (B0 : Nat)
    (hb0 : B0 + montMulStepBound ≤ U32.max)
    (hwf1 : wfArray peSrc1) (hwf2 : wfArray peSrc2)
    (hwf3 : wfAcc peSrc1 peSrc2 B0 montMulStepBound i0 paDst0 paDst)
    (hi : i0 = i.val)
    :
    ∃ paDst', poly_element_mul_and_accumulate_loop peSrc1 peSrc2 paDst i = ok paDst' ∧
    wfAcc peSrc1 peSrc2 B0 montMulStepBound 128 paDst0 paDst'
    := by
    unfold poly_element_mul_and_accumulate_loop
    fsimp only [fold_mul_acc_mont_reduce, fold_update_acc]
    fsimp
    progress* by (fsimp [*]; ring_nf)
<<<<<<< HEAD
    apply wfAcc_128 hwf3 (by scalar_tac)
=======
    apply wfAcc_128 (by assumption) (by scalar_tac)
>>>>>>> 10346158
  termination_by 128 - i.val
  decreasing_by scalar_decr_tac
end

attribute [local progress] poly_element_mul_and_accumulate_loop_spec

@[local progress]
theorem poly_element_mul_and_accumulate_spec
  (peSrc1 peSrc2 : Array U16 256#usize)
  (paDst : Array U32 256#usize)
  (B0 : Nat)
  (hBounds : ∀ j, j < 128 → paDst[2 * j]! ≤ B0 ∧ paDst[2 * j + 1]! ≤ B0)
  (hb0 : B0 + montMulStepBound ≤ U32.max)
  (hwf1 : wfArray peSrc1) (hwf2 : wfArray peSrc2)
  :
  ∃ paDst', poly_element_mul_and_accumulate peSrc1 peSrc2 paDst = ok paDst' ∧
  wfAcc peSrc1 peSrc2 B0 montMulStepBound 128 paDst paDst'
  := by
  unfold poly_element_mul_and_accumulate
  have hwf := wfAcc_zero peSrc1 peSrc2 B0 montMulStepBound paDst hBounds
  progress as ⟨ paDst1, hPost ⟩
  apply hPost

/-!
# Reduce and Add
-/

@[scalar_tac_simps, bvify_simps] abbrev reduceAddInputBound : Nat := 4*3328*3328 + 4*3494*3312
@[scalar_tac_simps, bvify_simps] abbrev reduceAddStepBound : Nat := 4711


section
  /-- Auxiliary helper: the reduced multiplication performed by reduce and add.

      This computes:
      red(a1b1) *
   -/
  private def reduce_add_mont_reduce (a : U32) : Result U32 := do
    let i2 ← core.num.U32.wrapping_mul a ntt.NEG_Q_INV_MOD_R
    let inv ← (↑(i2 &&& ntt.RMASK) : Result U32)
    let i3 ← inv * ntt.Q
    let i4 ← a + i3
    let a1 ← i4 >>> ntt.RLOG2
    pure a1

  -- TODO: automate the refold
  private theorem fold_reduce_add_mont_reduce (a : U32) (f : U32 → Result α) :
    (do
      let i2 ← core.num.U32.wrapping_mul a ntt.NEG_Q_INV_MOD_R
      let inv ← (↑(i2 &&& ntt.RMASK) : Result U32)
      let i3 ← inv * ntt.Q
      let i4 ← a + i3
      let a1 ← i4 >>> ntt.RLOG2
      f a1) =
    (do
      let a1 ← reduce_add_mont_reduce a
      f a1)
    := by
    simp only [reduce_add_mont_reduce, bind_assoc_eq, bind_tc_ok, pure]

  theorem mlKem_mont_reduce_bounds_reduce_add (x : Nat) (h : x ≤ reduceAddInputBound) :
    mont_reduce 3329 (2 ^ 16) 3327 x ≤ 4711 := by
    have := mont_reduce_bounds 3329 (2^16) 3327 reduceAddInputBound 3329 (by simp) (by native_decide)
    simp at *
    apply this x h

  @[local progress]
  theorem reduce_add_mont_reduce_spec (a : U32) (h1 : a.val ≤ reduceAddInputBound) :
    ∃ a1, reduce_add_mont_reduce a = ok a1 ∧
    a1.val ≤ reduceAddStepBound ∧
    (a1.val : Spec.Zq) = (a.val : Spec.Zq) * 169
    := by
    unfold reduce_add_mont_reduce
    let* ⟨ amul, amul_post ⟩ ← core.num.U32.wrapping_mul.progress_spec
    let* ⟨ inv, inv_post_1, inv_post_2 ⟩ ← UScalar.and_spec
    let* ⟨ invq, invq_post_1, invq_post_2 ⟩ ← U32.mul_bv_spec
    let* ⟨ ainvq, ainvq_post_1, ainvq_post_2 ⟩ ← U32.add_bv_spec
    let* ⟨ a1, a1_post_1, a1_post_2 ⟩ ← U32.ShiftRight_spec

    /- Prove the result of the Montgomery reduction -/
    have ha1_eq : a1.val = (a.val + inv.val * Q.val) / 2^16 := by bv_tac 32
    have hPost1 : (a1.val : Spec.Zq) = (a.val : Spec.Zq) * 169 := by
      have ⟨ hMont, _ ⟩ := mont_reduce_spec 3329 (2^16) 3327 a.val
        (by fsimp [U16.size, U16.numBits]; exists 16) (by fsimp [U16.size, U16.numBits]) (by fsimp)
        (by scalar_tac) (by fsimp; constructor)
      fsimp [mont_reduce] at hMont
      fsimp [inv_post_1, amul_post, U32.size, U32.numBits] at ha1_eq
      zify at ha1_eq
      zify
      fsimp [ha1_eq, hMont]
      fsimp [Int.mul_emod]
    have hPost2 : a1.val ≤ 4711 := by
       have hBound := mlKem_mont_reduce_bounds_reduce_add a.val (by scalar_tac)
       fsimp [mont_reduce] at hBound
       fsimp [inv_post_1, amul_post, U32.size, U32.numBits] at ha1_eq
       zify at ha1_eq
       scalar_tac

    /- Finish -/
    fsimp [hPost1, hPost2]

  private def reduce_add_normalize (c1 : U32) : Result U32 := do
    let i5 ← 2#u32 * ntt.Q
    let c2 ← (↑(core.num.U32.wrapping_sub c1 i5) : Result U32)
    let i6 ← c2 >>> 16#i32
    let i7 ← (↑(ntt.Q &&& i6) : Result U32)
    let c3 ← (↑(core.num.U32.wrapping_add c2 i7) : Result U32)
    let i8 ← c3 >>> 16#i32
    let i9 ← (↑(ntt.Q &&& i8) : Result U32)
    let c4 ← (↑(core.num.U32.wrapping_add c3 i9) : Result U32)
    pure c4

  -- TODO: automate the refold
  private theorem fold_reduce_add_normalize (a : U32) (f : U32 → Result α) :
    (do
      let i5 ← 2#u32 * ntt.Q
      let c2 ← (↑(core.num.U32.wrapping_sub a i5) : Result U32)
      let i6 ← c2 >>> 16#i32
      let i7 ← (↑(ntt.Q &&& i6) : Result U32)
      let c3 ← (↑(core.num.U32.wrapping_add c2 i7) : Result U32)
      let i8 ← c3 >>> 16#i32
      let i9 ← (↑(ntt.Q &&& i8) : Result U32)
      let c4 ← (↑(core.num.U32.wrapping_add c3 i9) : Result U32)
      f c4) =
    (do
      let c4 ← reduce_add_normalize a
      f c4)
    := by
    simp only [reduce_add_normalize, bind_assoc_eq, bind_tc_ok, pure]

  @[local progress]
  theorem reduce_add_normalize_spec (a : U32) (h1 : a.val ≤ 3328 + reduceAddStepBound) :
    ∃ a1, reduce_add_normalize a = .ok a1 ∧
    a1.val ≤ 3328 ∧
    (a1.val : Spec.Zq) = (a.val : Spec.Zq) := by
    unfold reduce_add_normalize
    let* ⟨ i5, i5_post_1, i5_post_2 ⟩ ← U32.mul_bv_spec
    let* ⟨ c2, c2_post ⟩ ← core.num.U32.wrapping_sub.progress_spec
    let* ⟨ i6, i6_post_1, i6_post_2 ⟩ ← U32.ShiftRight_IScalar_spec
    let* ⟨ i7, i7_post_1, i7_post_2 ⟩ ← UScalar.and_spec
    let* ⟨ c3, c3_post ⟩ ← core.num.U32.wrapping_add.progress_spec
    let* ⟨ i8, i8_post_1, i8_post_2 ⟩ ← U32.ShiftRight_IScalar_spec
    let* ⟨ i9, i9_post_1, i9_post_2 ⟩ ← UScalar.and_spec
    let* ⟨ c4, c4_post ⟩ ← core.num.U32.wrapping_add.progress_spec

    have : (c4.val : Spec.Zq) = (a.val : Spec.Zq) ∧ c4.val ≤ 3328 := by bv_tac 32
    fsimp [this]

  attribute [-progress] wfArray_index wfArray_update
  attribute [local progress] Array.index_usize_spec Array.update_spec

  -- TODO: better elaboration of let (x, y) ← ...
  theorem montgomery_reduce_and_add_poly_element_accumulator_to_poly_element_loop_spec
    (paSrc0 paSrc : Array U32 256#usize)
    (paDst0 paDst : Array U16 256#usize)
    (i : Usize)
    -- Assumptions about the source
    (hsrcBeg : ∀ j < i.val, paSrc[j]! = 0#u32)
    (hsrcEndEq : ∀ j ≥ i.val, j < 256 → paSrc[j]! = paSrc0[j]!)
    (hsrcEndIneq : ∀ j ≥ i.val, j < 256 → paSrc0[j]! ≤ reduceAddInputBound)
    -- Assumptions about the destination
    (hdstBegIneq : ∀ j < i.val, paDst[j]!.val ≤ 3328)
    (hdstBegEq : ∀ j < i.val, (paDst[j]! : Spec.Zq) = (paDst0[j]! : Spec.Zq) + (paSrc0[j]! : Spec.Zq) * 169)
    (hdstEndIneq : ∀ j ≥ i.val, j < 256 → paDst0[j]!.val ≤ 3328)
    (hdstEndEq : ∀ j ≥ i.val, j < 256 → paDst[j]!.val = paDst0[j]!)
    --
    :
    ∃ paSrc1 paDst1, montgomery_reduce_and_add_poly_element_accumulator_to_poly_element_loop paSrc paDst i = ok (paSrc1, paDst1) ∧
    --
    (∀ j < 256, paSrc1[j]! = 0#u32) ∧
    (∀ j < 256, paDst1[j]!.val ≤ 3328) ∧
    (∀ j < 256, (paDst1[j]!.val : Spec.Zq) = (paDst0[j]!.val : Spec.Zq) + (paSrc0[j]!.val : Spec.Zq) * 169)
    := by
    unfold montgomery_reduce_and_add_poly_element_accumulator_to_poly_element_loop
    fsimp only [fold_reduce_add_mont_reduce, fold_reduce_add_normalize]
    fsimp

    split
    . let* ⟨ a, a_post ⟩ ← Array.index_usize_spec
      have : a.val ≤ reduceAddInputBound := by simp_lists_scalar [*]
      let* ⟨ paSrc1, paSrc1_post ⟩ ← Array.update_spec
      let* ⟨ i1, i1_post_1 ⟩ ← Array.index_usize_spec
      have : i1.val ≤ 3328 := by simp_lists_scalar [*]
      let* ⟨ a1, a1_post_1, a1_post_2 ⟩ ← reduce_add_mont_reduce_spec
      let* ⟨ c1, c1_post_1, c1_post_2 ⟩ ← U32.add_bv_spec
      let* ⟨ c4, c4_post_1, c4_post_2 ⟩ ← reduce_add_normalize_spec
      let* ⟨ i10, i10_post ⟩ ← UScalar.cast_inBounds_spec
      let* ⟨ paDst1, paDst1_post ⟩ ← Array.update_spec
      let* ⟨ i11, i11_post ⟩ ← Usize.add_spec

      -- TODO: this should be automated
      have : ∀ j < i11.val, paSrc1[j]! = 0#u32 := by
        intro j hj; dcases hji : j = i.val <;> simp_lists [*]

      have : ∀ j ≥ i11.val, j < 256 → paSrc1[j]! = paSrc0[j]! := by
        intro j hj0 hj1
        dcases hji : j = i.val + 1 <;> simp_lists [*]

      have : ∀ j ≥ i11.val, j < 256 → paSrc0[j]!.val ≤ reduceAddInputBound := by
        intro j hj0 hj1
        dcases hji : j = i.val + 1 <;> simp_lists [*]

      have : ∀ j < i11.val, paDst1[j]!.val ≤ 3328 := by
        intro j hj0
        dcases hji : j = i.val <;> simp_lists [*]

      have : ∀ j < i11.val, (paDst1[j]!.val : Spec.Zq) = ↑↑paDst0[j]! + ↑↑paSrc0[j]! * 169 := by
        intro j hj
<<<<<<< HEAD
        fsimp at *
        dcases hji : j = i.val <;> fsimp [*]
        simp_lists [hdstBegEq, hsrcEndEq]
        simp
=======
        dcases hji : j = i.val <;> simp_lists_scalar [*]
>>>>>>> 10346158

      have : ∀ j ≥ i11.val, j < 256 → paDst0[j]!.val ≤ 3328 := by
        intro j hj0 hj1
        dcases hji : j = i.val + 1 <;> simp_lists [*]

      have : ∀ j ≥ i11.val, j < 256 → paDst1[j]!.val = ↑paDst0[j]! := by
        intro j hj0 hj1
        dcases hji : j = i.val + 1 <;> simp_lists [*]

      let* ⟨ res_1, res_2, res_post_1, res_post_2, res_post_3 ⟩ ←
        montgomery_reduce_and_add_poly_element_accumulator_to_poly_element_loop_spec paSrc0 paSrc1 paDst0 paDst1
      fsimp at *
      split_conjs
      . apply res_post_1
      . apply res_post_2
      . apply res_post_3
    . fsimp at *
      split_conjs <;> intros j hj
      . apply hsrcBeg; scalar_tac
      . apply hdstBegIneq; scalar_tac
      . apply hdstBegEq; scalar_tac
  termination_by 256 - i.val
  decreasing_by scalar_decr_tac

end

attribute [local progress] montgomery_reduce_and_add_poly_element_accumulator_to_poly_element_loop_spec

@[local progress]
theorem montgomery_reduce_and_add_poly_element_accumulator_to_poly_element_spec
    (paSrc : Array U32 256#usize)
    (paDst : Array U16 256#usize)
    -- Assumptions about the source
    (hsrcEndIneq : ∀ j < 256, paSrc[j]!.val ≤ reduceAddInputBound)
    -- Assumptions about the destination
    (hdst : ∀ j < 256, paDst[j]!.val ≤ 3328)
    --
    :
    ∃ paSrc1 paDst1, montgomery_reduce_and_add_poly_element_accumulator_to_poly_element paSrc paDst = ok (paSrc1, paDst1) ∧
    --
    (∀ j < 256, paSrc1[j]! = 0#u32) ∧
    (∀ j < 256, paDst1[j]!.val ≤ 3328) ∧
    (∀ j < 256, (paDst1[j]!.val : Spec.Zq) = (paDst[j]!.val : Spec.Zq) + (paSrc[j]!.val : Spec.Zq) * 169) := by
    unfold montgomery_reduce_and_add_poly_element_accumulator_to_poly_element

    -- TODO: progress by
    progress with montgomery_reduce_and_add_poly_element_accumulator_to_poly_element_loop_spec paSrc paSrc paDst paDst as ⟨ paSrc1, paDst1 ⟩
    . fsimp at *; assumption
    . fsimp at *; assumption
    . -- Post-condition
      fsimp at *
      tauto

/-
# MulR
-/

attribute [-progress] mont_mul_twiddle_spec -- TODO: this shouldn't be marked with `progress`
attribute [local progress] mont_mul_spec

@[local progress]
theorem poly_element_mul_r_loop_spec
  (peSrc : Array U16 256#usize) (peDst : Array U16 256#usize) (i : Usize)
  (hwf : wfArray peSrc)
  :
  ∃ peDst1, poly_element_mul_r_loop peSrc peDst i = ok peDst1 ∧
  (∀ j < i.val, peDst1[j]! = peDst[j]!) ∧
  (∀ j ≥ i.val, j < 256 → (peDst1[j]! : Spec.Zq) = peSrc[j]! * 2^16) := by
  unfold poly_element_mul_r_loop
  split
  . let* ⟨ i1, i1_post_1, i1_post_2 ⟩ ← wfArray_index
    let* ⟨ i3, i3_post_1, i3_post_2 ⟩ ← mont_mul_spec
    let* ⟨ i4, i4_post ⟩ ← UScalar.cast_inBounds_spec
    let* ⟨ peDst1, peDst1_post ⟩ ← Array.update_spec
    let* ⟨ i5, i5_post ⟩ ← Usize.add_spec
    let* ⟨ peDest2, res_post_1, res_post_2 ⟩ ← poly_element_mul_r_loop_spec
    -- TODO: this hould be automated
    split_conjs
    . intros j hj
      fsimp at *
      simp_lists [res_post_1]
      fsimp [*]
    . intros j hj0 hj1
      fsimp at *
      dcases hj : j = i.val
      . fsimp [*]
        ring_nf
        fsimp
<<<<<<< HEAD
      . simp_lists [res_post_2]
        simp
=======
      . simp_lists_scalar [res_post_2]
>>>>>>> 10346158
  . fsimp
    intro j hj0 hj1
    -- Contradiction
    scalar_tac
termination_by 256 - i.val
decreasing_by scalar_decr_tac

@[local progress]
theorem poly_element_mul_r_spec
  (peSrc : Array U16 256#usize) (peDst : Array U16 256#usize)
  (hwf : wfArray peSrc) :
  ∃ peDst1, poly_element_mul_r peSrc peDst = ok peDst1 ∧
  (∀ j < 256, (peDst1[j]!.val : Spec.Zq) = peSrc[j]!.val * 2^16) := by
  unfold poly_element_mul_r
  progress as ⟨ peDst1 ⟩
  -- TODO: this should be automated
  fsimp at *
  assumption

/-!
# Add
-/
@[local progress]
def poly_element_add_loop_spec
  (peSrc1 : Array U16 256#usize) (peSrc2 : Array U16 256#usize)
  (peDst : Array U16 256#usize) (i : Usize)
  (hwf1 : wfArray peSrc1) (hwf2 : wfArray peSrc2) :
  ∃ peDst1, poly_element_add_loop peSrc1 peSrc2 peDst i = ok peDst1 ∧
  (∀ j < i.val, peDst1[j]!.val = peDst[j]!.val) ∧
  (∀ j ≥ i.val, j < 256 → peDst1[j]!.val ≤ 3328) ∧
  (∀ j ≥ i.val, j < 256 → (peDst1[j]!.val : Spec.Zq) = peSrc1[j]! + peSrc2[j]!) := by
  unfold poly_element_add_loop
  split
  . let* ⟨ i1, i1_post_1, i1_post_2 ⟩ ← wfArray_index
    let* ⟨ i3, i3_post_1, i3_post_2 ⟩ ← wfArray_index
    let* ⟨ i5, i5_post_1, i5_post_2 ⟩ ← mod_add_spec
    let* ⟨ i6, i6_post ⟩ ← UScalar.cast_inBounds_spec
    let* ⟨ peDst1, peDst1_post ⟩ ← Array.update_spec -- TODO: by default it is wfArray_update
    let* ⟨ i7, i7_post ⟩ ← Usize.add_spec
    let* ⟨ peDst2, peDst2_post_1, peDst2_post_2, peDst2_post_3 ⟩ ← poly_element_add_loop_spec
    -- TODO: this should be automated
    fsimp at *
    split_conjs
    . intro j hj
      simp_lists [peDst2_post_1, peDst1_post, Array.set_val_eq]
    . intro j hj0 hj1
      dcases hji : i.val = j
      . fsimp [*]; scalar_tac
      . simp_lists [peDst2_post_2]
    . intro j hj0 hj1
      dcases hji : i.val = j
      . fsimp [*]
<<<<<<< HEAD
      . simp_lists [peDst2_post_3]
        simp
=======
      . simp_lists_scalar [peDst2_post_3]
>>>>>>> 10346158
  . fsimp at *
    split_conjs <;> intros <;> scalar_tac -- Contradiction
termination_by 256 - i.val
decreasing_by scalar_decr_tac

@[local progress]
def poly_element_add_spec
  (peSrc1 : Array U16 256#usize) (peSrc2 : Array U16 256#usize)
  (peDst : Array U16 256#usize)
  (hwf1 : wfArray peSrc1) (hwf2 : wfArray peSrc2) :
  ∃ peDst1, poly_element_add peSrc1 peSrc2 peDst = ok peDst1 ∧
  (∀ j < 256, peDst1[j]!.val ≤ 3328) ∧
  (∀ j < 256, (peDst1[j]!.val : Spec.Zq) = peSrc1[j]!.val + peSrc2[j]!.val) := by
  unfold poly_element_add
  progress
  -- TODO: this should be automated
  fsimp at *
  split_conjs <;> assumption

/-!
# Sub
-/
@[local progress]
def poly_element_sub_loop_spec
  (peSrc1 : Array U16 256#usize) (peSrc2 : Array U16 256#usize)
  (peDst : Array U16 256#usize) (i : Usize)
  (hwf1 : wfArray peSrc1) (hwf2 : wfArray peSrc2) :
  ∃ peDst1, poly_element_sub_loop peSrc1 peSrc2 peDst i = ok peDst1 ∧
  (∀ j < i.val, peDst1[j]!.val = peDst[j]!.val) ∧
  (∀ j ≥ i.val, j < 256 → peDst1[j]!.val ≤ 3328) ∧
  (∀ j ≥ i.val, j < 256 → (peDst1[j]!.val : Spec.Zq) = peSrc1[j]! - peSrc2[j]!) := by
  unfold poly_element_sub_loop
  split
  . let* ⟨ i1, i1_post_1, i1_post_2 ⟩ ← wfArray_index
    let* ⟨ i3, i3_post_1, i3_post_2 ⟩ ← wfArray_index
    let* ⟨ i5, i5_post_1, i5_post_2 ⟩ ← mod_sub'_spec
    let* ⟨ i6, i6_post ⟩ ← UScalar.cast_inBounds_spec
    let* ⟨ peDst1, peDst1_post ⟩ ← Array.update_spec -- TODO: by default it is wfArray_update
    let* ⟨ i7, i7_post ⟩ ← Usize.add_spec
    let* ⟨ peDst2, peDst2_post_1, peDst2_post_2, peDst2_post_3 ⟩ ← poly_element_sub_loop_spec
    -- TODO: this should be automated
    fsimp at *
    split_conjs
    . intro j hj
      simp_lists [peDst2_post_1, peDst1_post, Array.set_val_eq]
    . intro j hj0 hj1
      dcases hji : i.val = j
      . fsimp [*]; scalar_tac
      . simp_lists [peDst2_post_2]
    . intro j hj0 hj1
      dcases hji : i.val = j
      . fsimp [*]
      . simp_lists_scalar [peDst2_post_3]
  . fsimp at *
    split_conjs <;> intros <;> scalar_tac -- Contradiction
termination_by 256 - i.val
decreasing_by scalar_decr_tac

@[local progress]
def poly_element_sub_spec
  (peSrc1 : Array U16 256#usize) (peSrc2 : Array U16 256#usize)
  (peDst : Array U16 256#usize)
  (hwf1 : wfArray peSrc1) (hwf2 : wfArray peSrc2) :
  ∃ peDst1, poly_element_sub peSrc1 peSrc2 peDst = ok peDst1 ∧
  (∀ j < 256, peDst1[j]!.val ≤ 3328) ∧
  (∀ j < 256, (peDst1[j]!.val : Spec.Zq) = peSrc1[j]!.val - peSrc2[j]!.val) := by
  unfold poly_element_sub
  progress
  -- TODO: this should be automated
  fsimp at *
  split_conjs <;> assumption

end ntt

end Symcrust<|MERGE_RESOLUTION|>--- conflicted
+++ resolved
@@ -639,12 +639,7 @@
   . fsimp [Spec.Polynomial.eq_iff]
     intro i hi
     fsimp at h
-<<<<<<< HEAD
-    simp_lists [h]
-    simp
-=======
     simp_lists_scalar [h]
->>>>>>> 10346158
   . fsimp [*]
 
 @[progress]
@@ -895,11 +890,7 @@
     fsimp only [fold_mul_acc_mont_reduce, fold_update_acc]
     fsimp
     progress* by (fsimp [*]; ring_nf)
-<<<<<<< HEAD
     apply wfAcc_128 hwf3 (by scalar_tac)
-=======
-    apply wfAcc_128 (by assumption) (by scalar_tac)
->>>>>>> 10346158
   termination_by 128 - i.val
   decreasing_by scalar_decr_tac
 end
@@ -1108,14 +1099,7 @@
 
       have : ∀ j < i11.val, (paDst1[j]!.val : Spec.Zq) = ↑↑paDst0[j]! + ↑↑paSrc0[j]! * 169 := by
         intro j hj
-<<<<<<< HEAD
-        fsimp at *
-        dcases hji : j = i.val <;> fsimp [*]
-        simp_lists [hdstBegEq, hsrcEndEq]
-        simp
-=======
         dcases hji : j = i.val <;> simp_lists_scalar [*]
->>>>>>> 10346158
 
       have : ∀ j ≥ i11.val, j < 256 → paDst0[j]!.val ≤ 3328 := by
         intro j hj0 hj1
@@ -1204,12 +1188,7 @@
       . fsimp [*]
         ring_nf
         fsimp
-<<<<<<< HEAD
-      . simp_lists [res_post_2]
-        simp
-=======
       . simp_lists_scalar [res_post_2]
->>>>>>> 10346158
   . fsimp
     intro j hj0 hj1
     -- Contradiction
@@ -1262,12 +1241,7 @@
     . intro j hj0 hj1
       dcases hji : i.val = j
       . fsimp [*]
-<<<<<<< HEAD
-      . simp_lists [peDst2_post_3]
-        simp
-=======
       . simp_lists_scalar [peDst2_post_3]
->>>>>>> 10346158
   . fsimp at *
     split_conjs <;> intros <;> scalar_tac -- Contradiction
 termination_by 256 - i.val
