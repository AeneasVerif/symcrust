import Symcrust.Properties.Polynomials
import Symcrust.Code.Funs

#setup_aeneas_simps

namespace Symcrust

open Aeneas Aeneas.Std Result

namespace ntt

def to_poly (a : Array U16 256#usize) : Spec.Polynomial := Vector.ofFn (fun i => a[i]!)

@[simp]
theorem getElem!_to_poly (a : Array U16 256#usize) (i : ℕ) :
  (to_poly a)[i]! = ((a.val[i]!) : Spec.Zq) := by
  simp [to_poly]
  dcases hi : i < a.val.length <;> simp_all [default, Vector.getElem!_ofFn]

@[simp]
theorem to_poly_set (a : Array U16 256#usize) (i : Usize) (x : U16) :
  to_poly (Std.Array.set a i x) = (to_poly a).set! i.val (x.val : Spec.Zq) := by
  simp only [to_poly, Spec.Q, id_eq, Array.set_val_eq, List.map_set]
  rw [Vector.eq_iff_forall_eq_getElem!]
  intro j hj
  simp_lists
  by_cases hj': j = i <;> simp_lists

@[simp]
theorem to_poly_getElem!_eq (a : Std.Array U16 256#usize) (i : Nat) :
  (to_poly a)[i]! = a.val[i]! := by
  fsimp [to_poly]
  dcases h: i < 256 <;> simp_all [Vector.getElem!_ofFn, default]

<<<<<<< HEAD
def poly_to_vector (p : Spec.Polynomial) : Vector ℕ 256 := p.map (fun x => x.val)

@[simp]
theorem getElem!_poly_to_vector (p : Spec.Polynomial) (i : ℕ) : (poly_to_vector p)[i]! = p[i]!.val := by
  fsimp [poly_to_vector]
  dcases hi : i < 256
  . rw [Vector.getElem!_map_eq _ p i hi]
  . rw [Vector.getElem!_map_eq_default _ p i (by omega), Vector.getElem!_default p i (by omega)]
    simp only [Nat.default_eq_zero, ZMod.inhabited, ReduceZMod.reduceZMod, ZMod.val_zero]

-- TODO: move all

=======
>>>>>>> 10346158
def wfArray {n} (a : Array U16 n) : Prop :=
  ∀ i, i < n.val → a.val[i]!.val < 3329

theorem wfArray_update {n : Usize} (v : Std.Array U16 n) (i : Usize) (x : U16)
  (hbound : i.val < v.length)
  (hx : x.val < 3329)
  (hWf : wfArray v) :
  ∃ nv, v.update i x = ok nv ∧ nv = v.set i x ∧
  wfArray nv := by
  progress as ⟨ nv, hnv ⟩
  fsimp [wfArray] at *
  fsimp [hnv, toResult]
  intro j hj
  dcases hLt : j = i.val <;> fsimp [*]

theorem wfArray_index {n : Usize} (v : Std.Array U16 n) (i : Usize)
  (hbound : i.val < v.length)
  (hWf : wfArray v) :
  ∃ x, v.index_usize i = ok x ∧ x = v.val[i.val]! ∧ x.val < 3329 := by
  progress as ⟨ x ⟩
  fsimp [wfArray] at hWf
  fsimp [*]
  replace hWf := hWf i.val (by scalar_tac)
  scalar_tac

theorem wfArray_iff_forAll {n : Usize} (a : Std.Array U16 n) : wfArray a ↔ a.val.all (fun x => x.val < 3329) := by
  simp +contextual only [wfArray, List.getElem!_eq_getElem?_getD, List.Vector.length_val,
    List.getElem?_eq_getElem, Option.getD_some, List.all_eq_true, decide_eq_true_eq, ←
    List.forall_getElem]

@[simp, scalar_tac_simps, bvify_simps] theorem Q.eq : Q = 3329#u32 := by simp [global_simps]
@[simp, scalar_tac_simps, bvify_simps] theorem NEG_Q_INV_MOD_R.eq : NEG_Q_INV_MOD_R = 3327#u32 := by simp [global_simps]
@[simp, scalar_tac_simps, bvify_simps] theorem RMASK.eq : RMASK = 65535#u32 := by simp [global_simps]
@[simp, scalar_tac_simps, bvify_simps] theorem RLOG2.eq : RLOG2 = 16#u32 := by simp [global_simps]
@[simp, scalar_tac_simps, bvify_simps] theorem RSQR.eq : RSQR = 1353#u32 := by simp [global_simps]
@[simp, scalar_tac_simps, bvify_simps] theorem RSQR_TIMES_NEG_Q_INV_MOD_R.eq : RSQR_TIMES_NEG_Q_INV_MOD_R = 44983#u32 := by simp [global_simps]

@[simp, scalar_tac_simps, bvify_simps]
theorem key.MLWE_POLYNOMIAL_COEFFICIENTS_eq : key.MLWE_POLYNOMIAL_COEFFICIENTS.val = 256 := by simp [global_simps]

@[simp] theorem INTT_FIXUP_TIMES_RSQR.eq : INTT_FIXUP_TIMES_RSQR.val = 1441 := by simp [global_simps]
@[simp] theorem INTT_FIXUP_TIMES_RSQR.bv_eq : INTT_FIXUP_TIMES_RSQR.bv = 1441#32 := by simp [global_simps]

@[simp] theorem INTT_FIXUP_TIMES_RSQR_TIMES_NEQ_Q_INV_MOD_R.bv_eq : INTT_FIXUP_TIMES_RSQR_TIMES_NEQ_Q_INV_MOD_R.bv = 10079#32 := by simp [global_simps]

attribute [simp, scalar_tac_simps, bvify_simps] Spec.Q

-- TODO: macro for this
@[simp, scalar_tac_simps, bvify_simps]
theorem COMPRESS_MULCONSTANT.spec : COMPRESS_MULCONSTANT.val = 10321339 := by prove_eval_global

@[simp, scalar_tac_simps, bvify_simps]
theorem COMPRESS_SHIFTCONSTANT.spec : COMPRESS_SHIFTCONSTANT.val = 35 := by prove_eval_global

def to_bytes (b : Slice U8) : List Byte :=
  b.val.map fun x => x.bv

@[simp, simp_lists_simps]
theorem getElem!_to_bytes (b : Slice U8) (i : ℕ) :
  (to_bytes b)[i]! = b.val[i]! := by
  simp only [to_bytes, BitVec.natCast_eq_ofNat, Bvify.UScalar.BitVec_ofNat_setWidth,
    UScalarTy.U8_numBits_eq, Bvify.U8.UScalar_bv, BitVec.setWidth_eq]
  by_cases hi: i < b.length
  . simp_lists
  . simp_lists_scalar

@[simp, simp_lists_simps]
theorem to_bytes_update {b : Slice U8} (i : Usize) (x : U8) :
  to_bytes (b.set i x) = (to_bytes b).set i x.bv := by
  simp only [to_bytes, Slice.set_val_eq, List.map_set]

@[simp, simp_lists_simps, simp_scalar_simps, scalar_tac_simps, scalar_tac to_bytes b]
theorem to_bytes_length (b : Slice U8) : (to_bytes b).length = b.length := by
  simp only [to_bytes, List.length_map, Slice.length]

@[simp, simp_lists_simps]
theorem to_bytes_setSlice! {b : Slice U8} (i : Usize) (s : List U8) :
  to_bytes (b.setSlice! i s) = (to_bytes b).setSlice! i (s.map U8.bv) := by
  simp only [to_bytes, Slice.setSlice!_val, List.map_setSlice!]

end ntt

end Symcrust<|MERGE_RESOLUTION|>--- conflicted
+++ resolved
@@ -32,7 +32,6 @@
   fsimp [to_poly]
   dcases h: i < 256 <;> simp_all [Vector.getElem!_ofFn, default]
 
-<<<<<<< HEAD
 def poly_to_vector (p : Spec.Polynomial) : Vector ℕ 256 := p.map (fun x => x.val)
 
 @[simp]
@@ -45,8 +44,6 @@
 
 -- TODO: move all
 
-=======
->>>>>>> 10346158
 def wfArray {n} (a : Array U16 n) : Prop :=
   ∀ i, i < n.val → a.val[i]!.val < 3329
 
