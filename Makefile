--- conflicted
+++ resolved
@@ -27,13 +27,9 @@
 # Alternatively, this could be marked as a phony target, since cargo (and hence
 # charon) can skip recompilations if the sources have not changed.
 symcrust.llbc: $(wildcard */*.rs)
-<<<<<<< HEAD
-	RUSTFLAGS="--cfg eurydice" $(CHARON_EXE) --preset=aeneas --hide-marker-traits --exclude=core::fmt::Debug::fmt --opaque=core::fmt::Formatter
-=======
 	RUSTFLAGS="--cfg eurydice" $(CHARON_EXE) --hide-marker-traits \
 	  --exclude=core::fmt::Debug::fmt --opaque=core::fmt::Formatter --preset=eurydice \
 	  --include=alloc::collections::*  --include=core::alloc::* --include=core::ptr::*
->>>>>>> eb6cff81
 
 symcrust-aeneas.llbc: $(wildcard */*.rs)
 	RUSTFLAGS="--cfg eurydice" \
