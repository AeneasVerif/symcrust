// We encapsulate the key in a separate module; this allows providing a modicum of abstraction, by
// only revealing the existence of certain fields and keeping others private.
//
// We offer several implementations, as this is the design phase; but we only pick one at
// compile-time so as to not generate polymorphic code.

use crate::common::*;
use std::result::Result;

// MLKEM key formats
// ==================
//  -   The below formats apply **only to external formats**: When somebody is
//      importing a key (from test vectors, for example) or exporting a key.
//      The internal format of the keys is not visible to the caller.
pub enum Format {
    // FORMAT_NULL               = 0,
    PrivateSeed = 1,
    // 64-byte concatenation of d || z from FIPS 203. Smallest representation of a full
    // ML-KEM key.
    // On its own it is ambiguous what type of ML-KEM key this represents; callers wanting to
    // store this format must track the key type alongside the key.
    DecapsulationKey = 2,
    // Standard byte encoding of an ML-KEM Decapsulation key, per FIPS 203.
    // Size is 1632, 2400, or 3168 bytes for ML-KEM 512, 768, and 1024 respectively.
    EncapsulationKey = 3,
    // Standard byte encoding of an ML-KEM Encapsulation key, per FIPS 203.
    // Size is 800, 1184, or 1568 bytes for ML-KEM 512, 768, and 1024 respectively.
}

#[derive(PartialEq)]
pub enum Params {
    // Rust: unclear if needed
    // PARAMS_NULL          = 0,
    MlKem512 = 1,
    MlKem768 = 2,
    MlKem1024 = 3,
}

const INTERNAL_PARAMS_ML_KEM512: InternalParams = InternalParams {
    params: Params::MlKem512,
    n_rows: 2,
    n_eta1: 3,
    n_eta2: 2,
    n_bits_of_u: 10,
    n_bits_of_v: 4,
};

const INTERNAL_PARAMS_ML_KEM768: InternalParams = InternalParams {
    params: Params::MlKem768,
    n_rows: 3,
    n_eta1: 2,
    n_eta2: 2,
    n_bits_of_u: 10,
    n_bits_of_v: 4,
};

const INTERNAL_PARAMS_ML_KEM1024: InternalParams = InternalParams {
    params: Params::MlKem1024,
    n_rows: 4,
    n_eta1: 2,
    n_eta2: 2,
    n_bits_of_u: 11,
    n_bits_of_v: 5,
};

pub(crate) const fn get_internal_params_from_params(params: Params) -> InternalParams {
    match params {
        Params::MlKem512 => INTERNAL_PARAMS_ML_KEM512,
        Params::MlKem768 => INTERNAL_PARAMS_ML_KEM768,
        Params::MlKem1024 => INTERNAL_PARAMS_ML_KEM1024,
    }
}

pub(crate) const MLWE_POLYNOMIAL_COEFFICIENTS: usize = 256;

pub(crate) const POLYELEMENT_ZERO: PolyElement = [0; MLWE_POLYNOMIAL_COEFFICIENTS];

// PolyElements just store the coefficients without any header.
pub(crate) type PolyElement = [u16; MLWE_POLYNOMIAL_COEFFICIENTS];

// The slice length is between 1 and MATRIX_MAX_NROWS.
// Note (Rust): unlike the original C code, we de-couple what we pass around (this type) vs. the
// underlying allocation (handled by the caller).
// Note (Rust): this already keeps the length -- no need for an additional field.
pub(crate) type Vector = [PolyElement];

pub(crate) const KEY_MAX_SIZEOF_ENCODED_T: usize = 1536;

//
// MLKEMKEY type
//

pub(crate) struct InternalParams {
    pub(crate) params: Params, // parameter set of ML-KEM being used, takes a value from PARAMS

    pub(crate) n_rows: u8, // corresponds to k from FIPS 203; the number of rows and columns in the matrix A,
    // and the number of rows in column vectors s and t
    pub(crate) n_eta1: u8, // corresponds to eta_1 from FIPS 203; number of coinflips used in generating s and e
    // pub(crate)
    // in keypair generation, and r in encapsulation
    pub(crate) n_eta2: u8, // corresponds to eta_2 from FIPS 203; number of coinflips used in generating e_1 and
    // e_2 in encapsulation
    pub(crate) n_bits_of_u: u8, // corresponds to d_u from FIPS 203; number of bits that the coefficients of the polynomial
    // ring elements of u are compressed to in encapsulation for encoding into ciphertext
    pub(crate) n_bits_of_v: u8, // corresponds to d_v from FIPS 203; number of bits that the coefficients of the polynomial
                             // ring element v is compressed to in encapsulation for encoding into ciphertext
}

/******************************************************************************
 * Option 1: using the Box type
 ******************************************************************************/

// Array of pointers to PolyElements in row-major order
// Note: the extra indirection is intentional to make transposing the matrix cheap,
// given that in the MLKEM context the underlying PolyElements are relatively large
// so we don't want to move them around.
//
// Note (Rust): this will work because the thing has a fixed size and so we can declare 16
// variables in scope, borrow them all, and put them in an array (or use split_at_mut).
//
// Note (Rust): again, allocation to be handled by the caller or the owner.
// Note (Rust): to avoid a const-generic, the array of pointers to elements is possibly oversized
#[allow(dead_code)]
#[cfg(not(eurydice))]
pub(crate) struct Matrix1 {
    pub(crate) n_rows: usize,
    pub(crate) ap_poly_elements: Box<[PolyElement]>,
}

#[allow(dead_code)]
#[cfg(not(eurydice))]
pub(crate) struct Key1 {
    pub(crate) f_algorithm_info: u32, // Tracks which algorithms the key can be used in
    // Also tracks which per-key selftests have been performed on this key
    // A bitwise OR of FLAG_KEY_*, FLAG_MLKEMKEY_*, and
    // SELFTEST_KEY_* values
    pub(crate) params: InternalParams,

    pub(crate) has_private_seed: bool, // Set to true if key has the private seed (d)
    pub(crate) has_private_key: bool,  // Set to true if key has the private key (s and z)

    // seeds
    pub(crate) private_seed: [u8; 32], // private seed (d) from which entire private PKE key can be derived
    pub(crate) private_random: [u8; 32], // private random (z) used in implicit rejection

    pub(crate) public_seed: [u8; 32], // public seed (rho) from which A can be derived

    // misc fields
    pub(crate) encoded_t: [u8; KEY_MAX_SIZEOF_ENCODED_T], // byte-encoding of public vector
    // may only use a prefix of this buffer
    pub(crate) encaps_key_hash: [u8; 32], // Precomputed value of hash of ML-KEM's byte-encoding of encapsulation key

    // VARIABLE-LENGTH FIELDS, which we make private
    // 1. This forces clients to go through accessors, leaving us free to change the representation
    //    later on
    // 2. This prevents clients from directly building values of this type, or from mutating this
    //    fields, thus preserving our invariants.

    // A o s + e = t
    pm_a_transpose: Matrix1, // public matrix in NTT form (derived from publicSeed)
    pvt: Box<Vector>,      // public vector in NTT form
    pvs: Box<Vector>,      // private vector in NTT form
}

#[allow(dead_code)]
#[cfg(not(eurydice))]
impl Key1 {
    pub fn atranspose(&self) -> &[PolyElement] {
        &self.pm_a_transpose.ap_poly_elements
    }
    pub fn t(&self) -> &[PolyElement] {
        &self.pvt
    }
    pub fn s(&self) -> &[PolyElement] {
        &self.pvs
    }
    pub fn atranspose_mut(&mut self) -> &mut [PolyElement] {
        &mut self.pm_a_transpose.ap_poly_elements
    }
    pub fn t_mut(&mut self) -> &mut [PolyElement] {
        &mut self.pvt
    }
    pub fn s_mut(&mut self) -> &mut [PolyElement] {
        &mut self.pvs
    }
}

#[allow(dead_code)]
#[cfg(not(eurydice))]
fn key_allocate1(params: Params) -> Result<Box<Key1>, Error> {
    // Note (Rust): this function could previously fail. Now that we use an enum for the choice of
    // algorithm, match exhaustiveness checks obviate the need for an error code.
    let params = get_internal_params_from_params(params);
    let n_rows = params.n_rows;
    // Note (Rust): previously, returned a heap-allocated key. We create a Box here, but could also
    // return a value if we wanted, relying on LLVM to optimize out the copies of a large value.
    Result::Ok(Box::new(Key1 {
        f_algorithm_info: 0u32,
        params,
        has_private_seed: false,
        has_private_key: false,
        private_seed: [0; 32],
        private_random: [0; 32],
        public_seed: [0; 32],
        // Note (Rust): this generates four boxes, see ALLOCATION.md for discussion
        // Note (Rust): the original C code performs null-checks to see if the allocations
        // succeeded. We could presumably use an error monad (the ? operator), Box::try_new, and
        // return a std::result::Result for this function (and others who need to perform
        // comparable checks).
        pm_a_transpose: Matrix1 {
            n_rows: n_rows as usize,
            ap_poly_elements: vec![POLYELEMENT_ZERO; (n_rows * n_rows) as usize].into(),
        },
        pvt: vec![POLYELEMENT_ZERO; n_rows as usize].into(),
        pvs: vec![POLYELEMENT_ZERO; n_rows as usize].into(),
        encoded_t: [0u8; KEY_MAX_SIZEOF_ENCODED_T],
        encaps_key_hash: [0u8; 32],
    }))
}

/******************************************************************************
 * Option 2: using a dynamically-sized type (DST), in safe Rust
 ******************************************************************************/

// This works only for ML-KEM because all of the variable-length types are arrays of POLYELEMENT.
// It also forces us to be a little more verbose because Rust does not allow allocating such a type
// when the length of the variable part is not a compile-time constant.

pub struct PreKey2<U: ?Sized> {
    pub(crate) algorithm_info: u32,
    pub(crate) params: InternalParams,
    pub(crate) has_private_seed: bool,
    pub(crate) has_private_key: bool,
    pub(crate) private_seed: [u8; 32],
    pub(crate) private_random: [u8; 32],
    pub(crate) public_seed: [u8; 32],
    pub(crate) encoded_t: [u8; KEY_MAX_SIZEOF_ENCODED_T],
    pub(crate) encaps_key_hash: [u8; 32],

    // VARIABLE-LENGTH FIELDS
    n_rows: usize, // note that this can be deduced from fAlgorithmInfo

    // Instantiated with U = [PolyElement], contains:
    // Atranspose, of length n_rows * n_rows
    // t, of length n_rows
    // s, of length n_rows
    data: U,
}

pub type Key2 = PreKey2<[PolyElement]>;

// (of size n_rows)
type Matrix2 = [PolyElement];

impl Key2 {
    fn matrix_len(&self) -> usize {
        self.n_rows * self.n_rows
    }
    pub fn atranspose(&self) -> &[PolyElement] {
        let m_len = self.matrix_len();
        &self.data[0..m_len]
    }
    pub fn t(&self) -> &[PolyElement] {
        let m_len = self.matrix_len();
        &self.data[m_len..m_len + self.n_rows]
    }
    pub fn s(&self) -> &[PolyElement] {
        let m_len = self.matrix_len();
        &self.data[m_len + self.n_rows..m_len + 2 * self.n_rows]
    }
    pub fn atranspose_mut(&mut self) -> &mut [PolyElement] {
        let m_len = self.matrix_len();
        &mut self.data[0..m_len]
    }
    pub fn t_mut(&mut self) -> &mut [PolyElement] {
        let m_len = self.matrix_len();
        &mut self.data[m_len..m_len + self.n_rows]
    }
    pub fn s_mut(&mut self) -> &mut [PolyElement] {
        let m_len = self.matrix_len();
        &mut self.data[m_len + self.n_rows..m_len + 2 * self.n_rows]
    }

    // FIXME: slightly unpleasant, owing to the nature of the encoding; but perhaps this is
    // inevitable; alternatively, we could put all of the "public" fields in their own struct; and
    // then return that struct + a, s, t (so, a quadruple)
    pub fn ats_mut(&mut self) -> (&mut [PolyElement], &mut [PolyElement], &mut [PolyElement]) {
        let m_len = self.matrix_len();
        let (a, ts) = self.data.split_at_mut(m_len);
        let (t, s) = ts.split_at_mut(self.n_rows);
        (a, t, s)
    }

    pub fn t_encoded_t_mut(&mut self) -> (&mut [PolyElement], &mut [u8; KEY_MAX_SIZEOF_ENCODED_T]) {
        let m_len = self.matrix_len();
        (
            &mut self.data[m_len..m_len + self.n_rows],
            &mut self.encoded_t,
        )
    }
}

// This works, at the expense of a big copy-paste because Rust does not allow creating DSTs when
// the length of the data is not known at compile-time.
fn key_allocate2(params: Params) -> Result<Box<Key2>, Error> {
    match params {
        Params::MlKem512 => {
            const PARAMS: InternalParams =
                get_internal_params_from_params(Params::MlKem512);
            const N_ROWS: usize = PARAMS.n_rows as usize;
            // !!! Make sure to build using &PreKey2, not &Key2, otherwise, the errors are really
            // hard to parse.
            Result::Ok(Box::new(PreKey2 {
                algorithm_info: 0u32,
                params: PARAMS,
                has_private_seed: false,
                has_private_key: false,
                private_seed: [0; 32],
                private_random: [0; 32],
                public_seed: [0; 32],
                encoded_t: [0u8; KEY_MAX_SIZEOF_ENCODED_T],
                encaps_key_hash: [0u8; 32],
                n_rows: N_ROWS,
                data: [POLYELEMENT_ZERO; N_ROWS * N_ROWS + 2 * N_ROWS],
            }))
        }
        Params::MlKem768 => {
            const PARAMS: InternalParams =
                get_internal_params_from_params(Params::MlKem768);
            const N_ROWS: usize = PARAMS.n_rows as usize;
            // !!! Make sure to build using &PreKey2, not &Key2, otherwise, the errors are really
            // hard to parse.
            Result::Ok(Box::new(PreKey2 {
                algorithm_info: 0u32,
                params: PARAMS,
                has_private_seed: false,
                has_private_key: false,
                private_seed: [0; 32],
                private_random: [0; 32],
                public_seed: [0; 32],
                encoded_t: [0u8; KEY_MAX_SIZEOF_ENCODED_T],
                encaps_key_hash: [0u8; 32],
                n_rows: N_ROWS,
                data: [POLYELEMENT_ZERO; N_ROWS * N_ROWS + 2 * N_ROWS],
            }))
        }
        Params::MlKem1024 => {
            const PARAMS: InternalParams =
                get_internal_params_from_params(Params::MlKem1024);
            const N_ROWS: usize = PARAMS.n_rows as usize;
            // !!! Make sure to build using &PreKey2, not &Key2, otherwise, the errors are really
            // hard to parse.
            Result::Ok(Box::new(PreKey2 {
                algorithm_info: 0u32,
                params: PARAMS,
                has_private_seed: false,
                has_private_key: false,
                private_seed: [0; 32],
                private_random: [0; 32],
                public_seed: [0; 32],
                encoded_t: [0u8; KEY_MAX_SIZEOF_ENCODED_T],
                encaps_key_hash: [0u8; 32],
                n_rows: N_ROWS,
                data: [POLYELEMENT_ZERO; N_ROWS * N_ROWS + 2 * N_ROWS],
            }))
        }
    }
}

/******************************************************************************
 * Option 3: relying on unsafe
 ******************************************************************************/

// TODO
//
// Design notes:
// - Rust cannot allocate DSTs when the size isn't known at compile-time, i.e. KeyAllocate2, above,
//   fails without the `const` on `n_rows`
// - thus, we need to rely on unsafe to *even* create such an object;
//   https://docs.rs/slice-dst/latest/src/slice_dst/lib.rs.html#200-202 knows how to do that, we
//   should take inspiration from this code to correctly handle padding and alignment
// - speaking of which, we probably want to allocate a slice of u64s (rather than u8s) as the
//   variable-length slide at the end of the DST, so as to over-align and never worry about alignment
// - writing accessors requires the use of a cast

#[allow(dead_code)]
#[cfg(not(eurydice))]
pub(crate) type Key3 = PreKey2<[u64]>;

#[allow(dead_code)]
<<<<<<< HEAD
#[charon::opaque]
=======
#[cfg(not(eurydice))]
>>>>>>> c1b3ce09
impl Key3 {
    // FIXME OFFSET COMPUTATIONS INCORRECT HERE SEE KEY2, ABOVE
    pub fn atranspose(&self) -> &[PolyElement] {
        unsafe {
            std::slice::from_raw_parts((&raw const self.data).cast::<PolyElement>(), 2 * self.n_rows)
        }
    }
    pub fn t(&self) -> &[PolyElement] {
        // Align on an 8-byte boundary, naturally.
        let t_start = (2 * self.n_rows + 7) / 8;
        unsafe {
            std::slice::from_raw_parts(
                (&raw const self.data[t_start..]).cast::<PolyElement>(),
                self.n_rows,
            )
        }
    }
    pub fn s(&self) -> &[PolyElement] {
        // Align on an 8-byte boundary, naturally.
        let t_start = (2 * self.n_rows + 7) / 8;
        let s_start = t_start + (self.n_rows + 7) / 8;
        unsafe {
            std::slice::from_raw_parts(
                (&raw const self.data[s_start..]).cast::<PolyElement>(),
                self.n_rows,
            )
        }
    }
    pub fn atranspose_mut(&mut self) -> &mut [PolyElement] {
        unsafe {
            std::slice::from_raw_parts_mut(
                (&raw mut self.data).cast::<PolyElement>(),
                2 * self.n_rows,
            )
        }
    }
    pub fn t_mut(&mut self) -> &mut [PolyElement] {
        // Align on an 8-byte boundary, naturally.
        let t_start = (2 * self.n_rows + 7) / 8;
        unsafe {
            std::slice::from_raw_parts_mut(
                (&raw mut self.data[t_start..]).cast::<PolyElement>(),
                self.n_rows,
            )
        }
    }
    pub fn s_mut(&mut self) -> &mut [PolyElement] {
        // Align on an 8-byte boundary, naturally.
        let t_start = (2 * self.n_rows + 7) / 8;
        let s_start = t_start + (self.n_rows + 7) / 8;
        unsafe {
            std::slice::from_raw_parts_mut(
                (&raw mut self.data[s_start..]).cast::<PolyElement>(),
                self.n_rows,
            )
        }
    }
}

// TODO: key allocation function that allocates raw memory

/******************************************************************************
 * API: static multiplexing
 ******************************************************************************/

// Pick your favorite option here for the sake of benchmarking.

pub(crate) type Key = Key2; // EDIT HERE

pub(crate) type Matrix = Matrix2; // EDIT HERE

pub fn key_allocate(params: Params) -> Result<Box<Key>, Error> {
    key_allocate2(params) // EDIT HERE
}

// TODO: there is no free function, but it would presumably be needed by C callers -- can we figure
// something out, e.g. manually calling the drop trait for Box<KEY> with the understanding that Rust
// callers will not use this?<|MERGE_RESOLUTION|>--- conflicted
+++ resolved
@@ -388,11 +388,8 @@
 pub(crate) type Key3 = PreKey2<[u64]>;
 
 #[allow(dead_code)]
-<<<<<<< HEAD
 #[charon::opaque]
-=======
-#[cfg(not(eurydice))]
->>>>>>> c1b3ce09
+#[cfg(not(eurydice))]
 impl Key3 {
     // FIXME OFFSET COMPUTATIONS INCORRECT HERE SEE KEY2, ABOVE
     pub fn atranspose(&self) -> &[PolyElement] {
